{
  "name": "website",
  "scripts": {
    "start": "docusaurus start",
    "build": "docusaurus build",
    "netlify-build": "yarn install && yarn build",
    "swizzle": "docusaurus swizzle",
    "publish-gh-pages": "docusaurus deploy",
    "deploy": "docusaurus deploy"
  },
  "dependencies": {
    "@docusaurus/core": "2.0.0-beta.1",
    "@docusaurus/preset-classic": "2.0.0-beta.1",
    "classnames": "^2.2.6",
    "react": "17.0.2",
    "react-dom": "17.0.2",
    "react-lite-youtube-embed": "^2.0.3",
<<<<<<< HEAD
    "remark-typescript-tools": "^1.0.8",
=======
    "remark-typescript-tools": "^1.0.7",
>>>>>>> cb3b5432
    "typescript": "~4.2.4"
  },
  "browserslist": {
    "production": [
      ">0.2%",
      "not dead",
      "not op_mini all"
    ],
    "development": [
      "last 1 chrome version",
      "last 1 firefox version",
      "last 1 safari version"
    ]
  },
  "devDependencies": {
    "netlify-plugin-cache": "^1.0.3"
  }
}
<|MERGE_RESOLUTION|>--- conflicted
+++ resolved
@@ -15,11 +15,7 @@
     "react": "17.0.2",
     "react-dom": "17.0.2",
     "react-lite-youtube-embed": "^2.0.3",
-<<<<<<< HEAD
     "remark-typescript-tools": "^1.0.8",
-=======
-    "remark-typescript-tools": "^1.0.7",
->>>>>>> cb3b5432
     "typescript": "~4.2.4"
   },
   "browserslist": {
@@ -37,4 +33,4 @@
   "devDependencies": {
     "netlify-plugin-cache": "^1.0.3"
   }
-}
+}