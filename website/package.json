--- conflicted
+++ resolved
@@ -15,13 +15,8 @@
     "react": "^18.1.0",
     "react-dom": "^18.1.0",
     "react-lite-youtube-embed": "^2.0.3",
-<<<<<<< HEAD
-    "remark-typescript-tools": "^1.0.8",
-    "typescript": "~4.9"
-=======
     "remark-typescript-tools": "^1.1.0",
-    "typescript": "~4.2.4"
->>>>>>> d3bb412e
+    "typescript": "^4.9"
   },
   "browserslist": {
     "production": [
