--- conflicted
+++ resolved
@@ -137,12 +137,7 @@
 :::tip Dev Tools
 This should _not_ include the Redux DevTools Extension `composeWithDevTools`, as this is already handled by `configureStore`.
 
-<<<<<<< HEAD
-Example: `enhancers: [offline]` will result in a final setup of `[offline, devToolsExtension]`.
-:::
-=======
-Example: `enhancers: new Tuple(offline)` will result in a final setup of `[applyMiddleware, offline, devToolsExtension]`.
->>>>>>> a0d51efb
+Example: `enhancers: new Tuple(offline)` will result in a final setup of `[offline, devToolsExtension]`.
 
 If not provided, `configureStore` will call `getDefaultEnhancers` and use the array of enhancers it returns (including `applyMiddleware` with specified middleware).
 
@@ -151,12 +146,9 @@
 Example: `enhancers: (defaultEnhancers) => defaultEnhancers.prepend(offline)` will result in a final setup
 of `[offline, applyMiddleware, devToolsExtension]`.
 
-<<<<<<< HEAD
 For more details on how the `enhancer` parameter works and the list of enhancers that are added by default, see the [`getDefaultEnhancers` docs page](./getDefaultEnhancers).
 
 :::caution Middleware
-
-In order to use any [middleware](#middleware) specified, you _need_ to use the `getDefaultEnhancers` callback, which will include the built `applyMiddleware` enhancer.
 
 If you provide an array, this `applyMiddleware` enhancer will _not_ be used.
 
@@ -189,26 +181,25 @@
 })
 ```
 
-=======
+:::
+
 :::note Tuple
 Typescript users are required to use a `Tuple` instance (if not using a `getDefaultEnhancer` result, which is already a `Tuple`), for better inference.
 
-```ts no-transpile
 import { configureStore, Tuple } from '@reduxjs/toolkit'
 
 configureStore({
-  reducer: rootReducer,
-  enhancers: new Tuple(offline),
-})
-```
+reducer: rootReducer,
+enhancers: new Tuple(offline),
+})
+
+````
 
 Javascript-only users are free to use a plain array if preferred.
 
->>>>>>> a0d51efb
 :::
 
 ## Usage
-
 ### Basic Example
 
 ```ts
@@ -224,7 +215,7 @@
 
 const store = configureStore({ reducer: rootReducer })
 // The store now has redux-thunk added and the Redux DevTools Extension is turned on
-```
+````
 
 ### Full Example
 
