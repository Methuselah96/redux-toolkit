--- conflicted
+++ resolved
@@ -110,13 +110,8 @@
     "react"
   ],
   "dependencies": {
-<<<<<<< HEAD
-    "immer": "^10.0.1",
+    "immer": "^10.0.2",
     "redux": "https://pkg.csb.dev/reduxjs/redux/commit/985fdefd/redux/_pkg.tgz",
-=======
-    "immer": "^10.0.2",
-    "redux": "5.0.0-alpha.6",
->>>>>>> 04540b3f
     "redux-thunk": "3.0.0-alpha.3",
     "reselect": "^5.0.0-alpha.2"
   },
