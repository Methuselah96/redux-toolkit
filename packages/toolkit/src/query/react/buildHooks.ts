--- conflicted
+++ resolved
@@ -793,11 +793,10 @@
       const dispatch = useDispatch<ThunkDispatch<any, any, AnyAction>>()
       const [promise, setPromise] = useState<MutationActionCreatorResult<any>>()
 
-<<<<<<< HEAD
       useEffect(
         () => () => {
           if (!promise?.arg.fixedCacheKey) {
-            promise?.unsubscribe()
+            promise?.reset()
           }
         },
         [promise]
@@ -806,13 +805,6 @@
       const triggerMutation = useCallback(
         function (arg) {
           const promise = dispatch(initiate(arg, { fixedCacheKey }))
-=======
-      useEffect(() => () => promise?.reset(), [promise])
-
-      const triggerMutation = useCallback(
-        function (arg) {
-          const promise = dispatch(initiate(arg))
->>>>>>> 844299f5
           setPromise(promise)
           return promise
         },
@@ -822,34 +814,30 @@
       const { requestId } = promise || {}
       const mutationSelector = useMemo(
         () =>
-<<<<<<< HEAD
           createSelector(
             [select({ fixedCacheKey, requestId: promise?.requestId })],
             selectFromResult
           ),
         [select, promise, selectFromResult, fixedCacheKey]
-=======
-          createSelector([select(requestId || skipToken)], selectFromResult),
-        [select, requestId, selectFromResult]
->>>>>>> 844299f5
       )
 
       const currentState = useSelector(mutationSelector, shallowEqual)
       const originalArgs = promise?.arg.originalArgs
-<<<<<<< HEAD
-      const finalState = useMemo(
-        () => ({
-          ...currentState,
-          originalArgs,
-          reset: promise?.unsubscribe,
-        }),
-        [currentState, originalArgs, promise]
-=======
-      const reset = useCallback(() => setPromise(undefined), [])
+      const reset = useCallback(() => {
+        if (promise) {
+          setPromise(undefined)
+        } else if (fixedCacheKey) {
+          dispatch(
+            api.internalActions.removeMutationResult({
+              requestId,
+              fixedCacheKey,
+            })
+          )
+        }
+      }, [dispatch, fixedCacheKey, promise, requestId])
       const finalState = useMemo(
         () => ({ ...currentState, originalArgs, reset }),
         [currentState, originalArgs, reset]
->>>>>>> 844299f5
       )
 
       return useMemo(
