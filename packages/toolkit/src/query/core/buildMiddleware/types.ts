--- conflicted
+++ resolved
@@ -71,17 +71,11 @@
   ThunkDispatch<any, any, UnknownAction>
 >
 
-<<<<<<< HEAD
-export type ApiMiddlewareInternalHandler<ReturnType = void> = (
-  action: Action,
-  mwApi: SubMiddlewareApi & { next: (action: unknown) => unknown },
-=======
 type MwNext = Parameters<ReturnType<Middleware>>[0]
 
 export type ApiMiddlewareInternalHandler<Return = void> = (
-  action: AnyAction,
+  action: Action,
   mwApi: SubMiddlewareApi & { next: MwNext },
->>>>>>> 805379bb
   prevState: RootState<EndpointDefinitions, string, string>
 ) => Return
 
