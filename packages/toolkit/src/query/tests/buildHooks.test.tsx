--- conflicted
+++ resolved
@@ -908,8 +908,6 @@
       screen.getByText('Request was aborted')
     })
 
-<<<<<<< HEAD
-=======
     test('useMutation return value contains originalArgs', async () => {
       const { result } = renderHook(api.endpoints.updateUser.useMutation, {
         wrapper: storeRef.wrapper,
@@ -924,7 +922,6 @@
       expect(secondRenderResult[1].originalArgs).toBe(arg)
     })
 
->>>>>>> 844299f5
     test('`reset` sets state back to original state', async () => {
       function User() {
         const [updateUser, result] = api.endpoints.updateUser.useMutation()
@@ -937,10 +934,7 @@
                 ? 'isSuccess'
                 : 'other'}
             </span>
-<<<<<<< HEAD
-=======
             <span>{result.originalArgs?.name}</span>
->>>>>>> 844299f5
             <button onClick={() => updateUser({ name: 'Yay' })}>trigger</button>
             <button onClick={result.reset}>reset</button>
           </>
@@ -949,10 +943,7 @@
       render(<User />, { wrapper: storeRef.wrapper })
 
       await screen.findByText(/isUninitialized/i)
-<<<<<<< HEAD
-=======
       expect(screen.queryByText('Yay')).toBeNull()
->>>>>>> 844299f5
       expect(Object.keys(storeRef.store.getState().api.mutations).length).toBe(
         0
       )
@@ -960,10 +951,7 @@
       userEvent.click(screen.getByRole('button', { name: 'trigger' }))
 
       await screen.findByText(/isSuccess/i)
-<<<<<<< HEAD
-=======
       expect(screen.queryByText('Yay')).not.toBeNull()
->>>>>>> 844299f5
       expect(Object.keys(storeRef.store.getState().api.mutations).length).toBe(
         1
       )
@@ -971,10 +959,7 @@
       userEvent.click(screen.getByRole('button', { name: 'reset' }))
 
       await screen.findByText(/isUninitialized/i)
-<<<<<<< HEAD
-=======
       expect(screen.queryByText('Yay')).toBeNull()
->>>>>>> 844299f5
       expect(Object.keys(storeRef.store.getState().api.mutations).length).toBe(
         0
       )
@@ -1954,11 +1939,7 @@
         increment.matchPending,
         increment.matchFulfilled,
         increment.matchPending,
-<<<<<<< HEAD
-        api.internalActions.unsubscribeMutationResult.match,
-=======
         api.internalActions.removeMutationResult.match,
->>>>>>> 844299f5
         increment.matchFulfilled
       )
     })
