--- conflicted
+++ resolved
@@ -1,9 +1,6 @@
+import type { SerializedError } from '@reduxjs/toolkit'
 import { configureStore, createAction, createReducer } from '@reduxjs/toolkit'
-<<<<<<< HEAD
 import { vi, SpyInstance } from 'vitest'
-=======
-import type { SerializedError } from '@reduxjs/toolkit'
->>>>>>> d3bb412e
 import type {
   Api,
   MutationDefinition,
