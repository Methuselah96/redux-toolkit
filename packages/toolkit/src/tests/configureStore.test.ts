import { vi } from 'vitest'
import type { StoreEnhancer } from '@reduxjs/toolkit'
import { Tuple } from '@reduxjs/toolkit'
import type * as Redux from 'redux'
import type * as DevTools from '@internal/devtoolsExtension'

vi.doMock('redux', async () => {
  const redux: any = await vi.importActual('redux')

  vi.spyOn(redux, 'applyMiddleware')
  vi.spyOn(redux, 'combineReducers')
  vi.spyOn(redux, 'compose')
  vi.spyOn(redux, 'createStore')

  return redux
})

vi.doMock('@internal/devtoolsExtension', async () => {
  const devtools: typeof DevTools = await vi.importActual(
    '@internal/devtoolsExtension'
  )
  vi.spyOn(devtools, 'composeWithDevTools') // @remap-prod-remove-line
  return devtools
})

function originalReduxCompose(...funcs: Function[]) {
  if (funcs.length === 0) {
    // infer the argument type so it is usable in inference down the line
    return <T>(arg: T) => arg
  }

  if (funcs.length === 1) {
    return funcs[0]
  }

  return funcs.reduce(
    (a, b) =>
      (...args: any) =>
        a(b(...args))
  )
}

function originalComposeWithDevtools() {
  if (arguments.length === 0) return undefined
  if (typeof arguments[0] === 'object') return originalReduxCompose
  return originalReduxCompose.apply(null, arguments as any as Function[])
}

describe('configureStore', async () => {
  // RTK's internal `composeWithDevtools` function isn't publicly exported,
  // so we can't mock it. However, it _does_ try to access the global extension method
  // attached to `window`. So, if we mock _that_, we'll know if the enhancer ran.
  const mockDevtoolsCompose = vi
    .fn()
    .mockImplementation(originalComposeWithDevtools)
  ;(window as any).__REDUX_DEVTOOLS_EXTENSION_COMPOSE__ = mockDevtoolsCompose

  const redux = await import('redux')

  const { configureStore } = await import('@reduxjs/toolkit')

  const reducer: Redux.Reducer = (state = {}, _action) => state

  beforeEach(() => {
    vi.clearAllMocks()
  })

  describe('given a function reducer', () => {
    it('calls createStore with the reducer', () => {
      configureStore({ reducer })
      expect(configureStore({ reducer })).toBeInstanceOf(Object)

      expect(redux.createStore).toHaveBeenCalledWith(
        reducer,
        undefined,
        expect.any(Function)
      )
      expect(redux.applyMiddleware).toHaveBeenCalled()
      expect(mockDevtoolsCompose).toHaveBeenCalled() // @remap-prod-remove-line
    })
  })

  describe('given an object of reducers', () => {
    it('calls createStore with the combined reducers', () => {
      const reducer = {
        reducer() {
          return true
        },
      }
      expect(configureStore({ reducer })).toBeInstanceOf(Object)
      expect(redux.combineReducers).toHaveBeenCalledWith(reducer)
      expect(redux.applyMiddleware).toHaveBeenCalled()
      expect(mockDevtoolsCompose).toHaveBeenCalled() // @remap-prod-remove-line-line
      expect(redux.createStore).toHaveBeenCalledWith(
        expect.any(Function),
        undefined,
        expect.any(Function)
      )
    })
  })

  describe('given no reducer', () => {
    it('throws', () => {
      expect(configureStore).toThrow(
        '"reducer" is a required argument, and must be a function or an object of functions that can be passed to combineReducers'
      )
    })
  })

  describe('given no middleware', () => {
    it('calls createStore without any middleware', () => {
      expect(
        configureStore({ middleware: new Tuple(), reducer })
      ).toBeInstanceOf(Object)
      expect(redux.applyMiddleware).toHaveBeenCalledWith()
      expect(mockDevtoolsCompose).toHaveBeenCalled() // @remap-prod-remove-line-line
      expect(redux.createStore).toHaveBeenCalledWith(
        reducer,
        undefined,
        expect.any(Function)
      )
    })
  })

  describe('given undefined middleware', () => {
    it('calls createStore with default middleware', () => {
      expect(configureStore({ middleware: undefined, reducer })).toBeInstanceOf(
        Object
      )
      expect(redux.applyMiddleware).toHaveBeenCalledWith(
        expect.any(Function), // immutableCheck
        expect.any(Function), // thunk
        expect.any(Function), // serializableCheck
        expect.any(Function) // actionCreatorCheck
      )
      expect(mockDevtoolsCompose).toHaveBeenCalled() // @remap-prod-remove-line-line
      expect(redux.createStore).toHaveBeenCalledWith(
        reducer,
        undefined,
        expect.any(Function)
      )
    })
  })

  describe('given a middleware creation function that returns undefined', () => {
    it('throws an error', () => {
      const invalidBuilder = vi.fn((getDefaultMiddleware) => undefined as any)
      expect(() =>
        configureStore({ middleware: invalidBuilder, reducer })
      ).toThrow(
        'when using a middleware builder function, an array of middleware must be returned'
      )
    })
  })

  describe('given a middleware creation function that returns an array with non-functions', () => {
    it('throws an error', () => {
      const invalidBuilder = vi.fn((getDefaultMiddleware) => [true] as any)
      expect(() =>
        configureStore({ middleware: invalidBuilder, reducer })
      ).toThrow('each middleware provided to configureStore must be a function')
    })
  })

  describe('given custom middleware that contains non-functions', () => {
    it('throws an error', () => {
      expect(() =>
        configureStore({ middleware: [true] as any, reducer })
      ).toThrow('each middleware provided to configureStore must be a function')
    })
  })

  describe('given custom middleware', () => {
    it('calls createStore with custom middleware and without default middleware', () => {
      const thank: Redux.Middleware = (_store) => (next) => (action) =>
        next(action)
      expect(
        configureStore({ middleware: new Tuple(thank), reducer })
      ).toBeInstanceOf(Object)
      expect(redux.applyMiddleware).toHaveBeenCalledWith(thank)
      expect(mockDevtoolsCompose).toHaveBeenCalled() // @remap-prod-remove-line-line
      expect(redux.createStore).toHaveBeenCalledWith(
        reducer,
        undefined,
        expect.any(Function)
      )
    })
  })

  describe('middleware builder notation', () => {
    it('calls builder, passes getDefaultMiddleware and uses returned middlewares', () => {
      const thank = vi.fn(
        ((_store) => (next) => (action) => 'foobar') as Redux.Middleware
      )

      const builder = vi.fn((getDefaultMiddleware) => {
        expect(getDefaultMiddleware).toEqual(expect.any(Function))
        expect(getDefaultMiddleware()).toEqual(expect.any(Array))

        return new Tuple(thank)
      })

      const store = configureStore({ middleware: builder, reducer })

      expect(builder).toHaveBeenCalled()

      expect(store.dispatch({ type: 'test' })).toBe('foobar')
    })
  })

  describe('with devTools disabled', () => {
    it('calls createStore without devTools enhancer', () => {
      expect(configureStore({ devTools: false, reducer })).toBeInstanceOf(
        Object
      )
      expect(redux.applyMiddleware).toHaveBeenCalled()
      expect(redux.compose).toHaveBeenCalled()
      expect(redux.createStore).toHaveBeenCalledWith(
        reducer,
        undefined,
        expect.any(Function)
      )
    })
  })

  describe('with devTools options', () => {
    it('calls createStore with devTools enhancer and option', () => {
      const options = {
        name: 'myApp',
        trace: true,
      }
      expect(configureStore({ devTools: options, reducer })).toBeInstanceOf(
        Object
      )
      expect(redux.applyMiddleware).toHaveBeenCalled()
      expect(mockDevtoolsCompose).toHaveBeenCalledWith(options) // @remap-prod-remove-line
      expect(redux.createStore).toHaveBeenCalledWith(
        reducer,
        undefined,
        expect.any(Function)
      )
    })
  })

  describe('given preloadedState', () => {
    it('calls createStore with preloadedState', () => {
      expect(configureStore({ reducer })).toBeInstanceOf(Object)
      expect(redux.applyMiddleware).toHaveBeenCalled()
      expect(mockDevtoolsCompose).toHaveBeenCalled() // @remap-prod-remove-line
      expect(redux.createStore).toHaveBeenCalledWith(
        reducer,
        undefined,
        expect.any(Function)
      )
    })
  })

  describe('given enhancers', () => {
    let dummyEnhancerCalled = false

    const dummyEnhancer: StoreEnhancer =
      (createStore) => (reducer, preloadedState) => {
        dummyEnhancerCalled = true

        return createStore(reducer, preloadedState)
      }

    beforeEach(() => {
      dummyEnhancerCalled = false
    })

    it('calls createStore with enhancers', () => {
      expect(
        configureStore({
          enhancers: (gDE) => gDE().concat(dummyEnhancer),
          reducer,
        })
      ).toBeInstanceOf(Object)
      expect(redux.applyMiddleware).toHaveBeenCalled()
      expect(mockDevtoolsCompose).toHaveBeenCalled() // @remap-prod-remove-line
      expect(redux.createStore).toHaveBeenCalledWith(
        reducer,
        undefined,
        expect.any(Function)
      )

      expect(dummyEnhancerCalled).toBe(true)
    })

    describe('invalid arguments', () => {
      test('enhancers is not a callback', () => {
        expect(() => configureStore({ reducer, enhancers: [] as any })).toThrow(
          '"enhancers" field must be a callback'
        )
      })

      test('callback fails to return array', () => {
        expect(() =>
          configureStore({ reducer, enhancers: (() => {}) as any })
        ).toThrow('"enhancers" callback must return an array')
      })

      test('array contains non-function', () => {
        expect(() =>
          configureStore({ reducer, enhancers: (() => ['']) as any })
        ).toThrow('each enhancer provided to configureStore must be a function')
      })
    })

    const consoleSpy = vi.spyOn(console, 'error').mockImplementation(() => {})
    beforeEach(() => {
      consoleSpy.mockClear()
    })
    afterAll(() => {
      consoleSpy.mockRestore()
    })

    it('warns if middleware enhancer is excluded from final array when middlewares are provided', () => {
      const store = configureStore({
        reducer,
<<<<<<< HEAD
        enhancers: () => new EnhancerArray(dummyEnhancer),
=======
        enhancers: new Tuple(dummyEnhancer),
>>>>>>> 4e119dff
      })

      expect(dummyEnhancerCalled).toBe(true)

      expect(consoleSpy).toHaveBeenCalledWith(
        'middlewares were provided, but middleware enhancer was not included in final enhancers - make sure to call `getDefaultEnhancers`'
      )
    })
    it("doesn't warn when middleware enhancer is excluded if no middlewares provided", () => {
      const store = configureStore({
        reducer,
<<<<<<< HEAD
        middleware: new MiddlewareArray(),
        enhancers: () => new EnhancerArray(dummyEnhancer),
=======
        middleware: new Tuple(),
        enhancers: new Tuple(dummyEnhancer),
>>>>>>> 4e119dff
      })

      expect(dummyEnhancerCalled).toBe(true)

      expect(consoleSpy).not.toHaveBeenCalled()
    })
  })
})<|MERGE_RESOLUTION|>--- conflicted
+++ resolved
@@ -318,11 +318,7 @@
     it('warns if middleware enhancer is excluded from final array when middlewares are provided', () => {
       const store = configureStore({
         reducer,
-<<<<<<< HEAD
-        enhancers: () => new EnhancerArray(dummyEnhancer),
-=======
-        enhancers: new Tuple(dummyEnhancer),
->>>>>>> 4e119dff
+        enhancers: () => new Tuple(dummyEnhancer),
       })
 
       expect(dummyEnhancerCalled).toBe(true)
@@ -334,13 +330,8 @@
     it("doesn't warn when middleware enhancer is excluded if no middlewares provided", () => {
       const store = configureStore({
         reducer,
-<<<<<<< HEAD
-        middleware: new MiddlewareArray(),
-        enhancers: () => new EnhancerArray(dummyEnhancer),
-=======
         middleware: new Tuple(),
-        enhancers: new Tuple(dummyEnhancer),
->>>>>>> 4e119dff
+        enhancers: () => new Tuple(dummyEnhancer),
       })
 
       expect(dummyEnhancerCalled).toBe(true)
