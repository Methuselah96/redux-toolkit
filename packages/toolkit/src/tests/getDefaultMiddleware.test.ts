import { vi } from 'vitest'
import type {
  AnyAction,
  Middleware,
  ThunkAction,
  Action,
  ThunkDispatch,
  Dispatch,
} from '@reduxjs/toolkit'
import { configureStore } from '@reduxjs/toolkit'
import { getDefaultMiddleware } from '@internal/getDefaultMiddleware'
import { MiddlewareArray } from '@internal/utils'
import { thunk } from 'redux-thunk'
import type { ThunkMiddleware } from 'redux-thunk'

import { expectType } from './helpers'
import { BaseActionCreator } from '@internal/createAction'

describe('getDefaultMiddleware', () => {
  const ORIGINAL_NODE_ENV = process.env.NODE_ENV

  afterEach(() => {
    process.env.NODE_ENV = ORIGINAL_NODE_ENV
  })

  describe('Production behavior', () => {
    beforeEach(() => {
      vi.resetModules()
    })

    it('returns an array with only redux-thunk in production', async () => {
      process.env.NODE_ENV = 'production'
      const { thunk } = await import('redux-thunk')
      const { getDefaultMiddleware } = await import(
        '@internal/getDefaultMiddleware'
      )

      const middleware = getDefaultMiddleware()
      expect(middleware).toContain(thunk)
      expect(middleware.length).toBe(1)
    })
  })

  it('returns an array with additional middleware in development', () => {
    const middleware = getDefaultMiddleware()
    expect(middleware).toContain(thunk)
    expect(middleware.length).toBeGreaterThan(1)
  })

  const defaultMiddleware = getDefaultMiddleware()

  it('removes the thunk middleware if disabled', () => {
    const middleware = getDefaultMiddleware({ thunk: false })
    // @ts-ignore
    expect(middleware.includes(thunk)).toBe(false)
    expect(middleware.length).toBe(defaultMiddleware.length - 1)
  })

  it('removes the immutable middleware if disabled', () => {
    const middleware = getDefaultMiddleware({ immutableCheck: false })
    expect(middleware.length).toBe(defaultMiddleware.length - 1)
  })

  it('removes the serializable middleware if disabled', () => {
    const middleware = getDefaultMiddleware({ serializableCheck: false })
    expect(middleware.length).toBe(defaultMiddleware.length - 1)
  })

  it('removes the action creator middleware if disabled', () => {
    const middleware = getDefaultMiddleware({ actionCreatorCheck: false })
    expect(middleware.length).toBe(defaultMiddleware.length - 1)
  })

  it('allows passing options to thunk', () => {
    const extraArgument = 42 as const
<<<<<<< HEAD
=======
    const middleware = getDefaultMiddleware({
      thunk: { extraArgument },
      immutableCheck: false,
      serializableCheck: false,
      actionCreatorCheck: false,
    })
>>>>>>> 1e5c7a0e

    const m2 = getDefaultMiddleware({
      thunk: false,
    })

    expectType<MiddlewareArray<[]>>(m2)

    const dummyMiddleware: Middleware<
      {
        (action: Action<'actionListenerMiddleware/add'>): () => void
      },
      { counter: number }
    > = (storeApi) => (next) => (action) => {
      return next(action)
    }

    const dummyMiddleware2: Middleware<{}, { counter: number }> =
      (storeApi) => (next) => (action) => {}

    const testThunk: ThunkAction<void, { counter: number }, number, AnyAction> =
      (dispatch, getState, extraArg) => {
        expect(extraArg).toBe(extraArgument)
      }

    const reducer = () => ({ counter: 123 })

    const store = configureStore({
      reducer,
      middleware: (gDM) => {
        const middleware = gDM({
          thunk: { extraArgument },
          immutableCheck: false,
          serializableCheck: false,
        })

        const m3 = middleware.concat(dummyMiddleware, dummyMiddleware2)

        expectType<
          MiddlewareArray<
            [
              ThunkMiddleware<any, AnyAction, 42>,
              Middleware<
                (action: Action<'actionListenerMiddleware/add'>) => () => void,
                {
                  counter: number
                },
                Dispatch<AnyAction>
              >,
              Middleware<{}, any, Dispatch<AnyAction>>
            ]
          >
        >(m3)

        return m3
      },
    })

    expectType<ThunkDispatch<any, 42, AnyAction> & Dispatch<AnyAction>>(
      store.dispatch
    )

    store.dispatch(testThunk)
  })

  it('allows passing options to immutableCheck', () => {
    let immutableCheckWasCalled = false

    const middleware = getDefaultMiddleware({
      thunk: false,
      immutableCheck: {
        isImmutable: () => {
          immutableCheckWasCalled = true
          return true
        },
      },
      serializableCheck: false,
      actionCreatorCheck: false,
    })

    const reducer = () => ({})

    const store = configureStore({
      reducer,
      middleware,
    })

    expect(immutableCheckWasCalled).toBe(true)
  })

  it('allows passing options to serializableCheck', () => {
    let serializableCheckWasCalled = false

    const middleware = getDefaultMiddleware({
      thunk: false,
      immutableCheck: false,
      serializableCheck: {
        isSerializable: () => {
          serializableCheckWasCalled = true
          return true
        },
      },
      actionCreatorCheck: false,
    })

    const reducer = () => ({})

    const store = configureStore({
      reducer,
      middleware,
    })

    store.dispatch({ type: 'TEST_ACTION' })

    expect(serializableCheckWasCalled).toBe(true)
  })
})

it('allows passing options to actionCreatorCheck', () => {
  let actionCreatorCheckWasCalled = false

  const middleware = getDefaultMiddleware({
    thunk: false,
    immutableCheck: false,
    serializableCheck: false,
    actionCreatorCheck: {
      isActionCreator: (action: unknown): action is Function => {
        actionCreatorCheckWasCalled = true
        return false
      },
    },
  })

  const reducer = () => ({})

  const store = configureStore({
    reducer,
    middleware,
  })

  store.dispatch({ type: 'TEST_ACTION' })

  expect(actionCreatorCheckWasCalled).toBe(true)
})

describe('MiddlewareArray functionality', () => {
  const middleware1: Middleware = () => (next) => (action) => next(action)
  const middleware2: Middleware = () => (next) => (action) => next(action)
  const defaultMiddleware = getDefaultMiddleware()
  const originalDefaultMiddleware = [...defaultMiddleware]

  test('allows to prepend a single value', () => {
    const prepended = defaultMiddleware.prepend(middleware1)

    // value is prepended
    expect(prepended).toEqual([middleware1, ...defaultMiddleware])
    // returned value is of correct type
    expect(prepended).toBeInstanceOf(MiddlewareArray)
    // prepended is a new array
    expect(prepended).not.toEqual(defaultMiddleware)
    // defaultMiddleware is not modified
    expect(defaultMiddleware).toEqual(originalDefaultMiddleware)
  })

  test('allows to prepend multiple values (array as first argument)', () => {
    const prepended = defaultMiddleware.prepend([middleware1, middleware2])

    // value is prepended
    expect(prepended).toEqual([middleware1, middleware2, ...defaultMiddleware])
    // returned value is of correct type
    expect(prepended).toBeInstanceOf(MiddlewareArray)
    // prepended is a new array
    expect(prepended).not.toEqual(defaultMiddleware)
    // defaultMiddleware is not modified
    expect(defaultMiddleware).toEqual(originalDefaultMiddleware)
  })

  test('allows to prepend multiple values (rest)', () => {
    const prepended = defaultMiddleware.prepend(middleware1, middleware2)

    // value is prepended
    expect(prepended).toEqual([middleware1, middleware2, ...defaultMiddleware])
    // returned value is of correct type
    expect(prepended).toBeInstanceOf(MiddlewareArray)
    // prepended is a new array
    expect(prepended).not.toEqual(defaultMiddleware)
    // defaultMiddleware is not modified
    expect(defaultMiddleware).toEqual(originalDefaultMiddleware)
  })

  test('allows to concat a single value', () => {
    const concatenated = defaultMiddleware.concat(middleware1)

    // value is concatenated
    expect(concatenated).toEqual([...defaultMiddleware, middleware1])
    // returned value is of correct type
    expect(concatenated).toBeInstanceOf(MiddlewareArray)
    // concatenated is a new array
    expect(concatenated).not.toEqual(defaultMiddleware)
    // defaultMiddleware is not modified
    expect(defaultMiddleware).toEqual(originalDefaultMiddleware)
  })

  test('allows to concat multiple values (array as first argument)', () => {
    const concatenated = defaultMiddleware.concat([middleware1, middleware2])

    // value is concatenated
    expect(concatenated).toEqual([
      ...defaultMiddleware,
      middleware1,
      middleware2,
    ])
    // returned value is of correct type
    expect(concatenated).toBeInstanceOf(MiddlewareArray)
    // concatenated is a new array
    expect(concatenated).not.toEqual(defaultMiddleware)
    // defaultMiddleware is not modified
    expect(defaultMiddleware).toEqual(originalDefaultMiddleware)
  })

  test('allows to concat multiple values (rest)', () => {
    const concatenated = defaultMiddleware.concat(middleware1, middleware2)

    // value is concatenated
    expect(concatenated).toEqual([
      ...defaultMiddleware,
      middleware1,
      middleware2,
    ])
    // returned value is of correct type
    expect(concatenated).toBeInstanceOf(MiddlewareArray)
    // concatenated is a new array
    expect(concatenated).not.toEqual(defaultMiddleware)
    // defaultMiddleware is not modified
    expect(defaultMiddleware).toEqual(originalDefaultMiddleware)
  })

  test('allows to concat and then prepend', () => {
    const concatenated = defaultMiddleware
      .concat(middleware1)
      .prepend(middleware2)

    expect(concatenated).toEqual([
      middleware2,
      ...defaultMiddleware,
      middleware1,
    ])
  })

  test('allows to prepend and then concat', () => {
    const concatenated = defaultMiddleware
      .prepend(middleware2)
      .concat(middleware1)

    expect(concatenated).toEqual([
      middleware2,
      ...defaultMiddleware,
      middleware1,
    ])
  })
})<|MERGE_RESOLUTION|>--- conflicted
+++ resolved
@@ -14,7 +14,6 @@
 import type { ThunkMiddleware } from 'redux-thunk'
 
 import { expectType } from './helpers'
-import { BaseActionCreator } from '@internal/createAction'
 
 describe('getDefaultMiddleware', () => {
   const ORIGINAL_NODE_ENV = process.env.NODE_ENV
@@ -73,15 +72,6 @@
 
   it('allows passing options to thunk', () => {
     const extraArgument = 42 as const
-<<<<<<< HEAD
-=======
-    const middleware = getDefaultMiddleware({
-      thunk: { extraArgument },
-      immutableCheck: false,
-      serializableCheck: false,
-      actionCreatorCheck: false,
-    })
->>>>>>> 1e5c7a0e
 
     const m2 = getDefaultMiddleware({
       thunk: false,
@@ -115,6 +105,7 @@
           thunk: { extraArgument },
           immutableCheck: false,
           serializableCheck: false,
+          actionCreatorCheck: false,
         })
 
         const m3 = middleware.concat(dummyMiddleware, dummyMiddleware2)
