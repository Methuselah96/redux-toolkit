import type {
  Reducer,
  ReducersMapObject,
  Middleware,
  Action,
  StoreEnhancer,
  Store,
  Dispatch,
<<<<<<< HEAD
  UnknownAction,
=======
>>>>>>> 805379bb
} from 'redux'
import { createStore, compose, applyMiddleware, combineReducers } from 'redux'
import type { DevToolsEnhancerOptions as DevToolsOptions } from './devtoolsExtension'
import { composeWithDevTools } from './devtoolsExtension'

import isPlainObject from './isPlainObject'
import type {
  ThunkMiddlewareFor,
  CurriedGetDefaultMiddleware,
} from './getDefaultMiddleware'
import { curryGetDefaultMiddleware } from './getDefaultMiddleware'
import type {
  ExtractDispatchExtensions,
  ExtractStoreExtensions,
  ExtractStateExtensions,
} from './tsHelpers'
import { EnhancerArray } from './utils'

const IS_PRODUCTION = process.env.NODE_ENV === 'production'

/**
 * Callback function type, to be used in `ConfigureStoreOptions.enhancers`
 *
 * @public
 */
export type ConfigureEnhancersCallback<E extends Enhancers = Enhancers> = (
  defaultEnhancers: EnhancerArray<[StoreEnhancer<{}, {}>]>
) => E

/**
 * Options for `configureStore()`.
 *
 * @public
 */
export interface ConfigureStoreOptions<
  S = any,
  A extends Action = UnknownAction,
  M extends Middlewares<S> = Middlewares<S>,
  E extends Enhancers = Enhancers,
  P = S
> {
  /**
   * A single reducer function that will be used as the root reducer, or an
   * object of slice reducers that will be passed to `combineReducers()`.
   */
  reducer: Reducer<S, A, P> | ReducersMapObject<S, A, P>

  /**
   * An array of Redux middleware to install. If not supplied, defaults to
   * the set of middleware returned by `getDefaultMiddleware()`.
   *
   * @example `middleware: (gDM) => gDM().concat(logger, apiMiddleware, yourCustomMiddleware)`
   * @see https://redux-toolkit.js.org/api/getDefaultMiddleware#intended-usage
   */
  middleware?: ((getDefaultMiddleware: CurriedGetDefaultMiddleware<S>) => M) | M

  /**
   * Whether to enable Redux DevTools integration. Defaults to `true`.
   *
   * Additional configuration can be done by passing Redux DevTools options
   */
  devTools?: boolean | DevToolsOptions

  /**
   * The initial state, same as Redux's createStore.
   * You may optionally specify it to hydrate the state
   * from the server in universal apps, or to restore a previously serialized
   * user session. If you use `combineReducers()` to produce the root reducer
   * function (either directly or indirectly by passing an object as `reducer`),
   * this must be an object with the same shape as the reducer map keys.
   */
<<<<<<< HEAD
=======
  // we infer here, and instead complain if the reducer doesn't match
>>>>>>> 805379bb
  preloadedState?: P

  /**
   * The store enhancers to apply. See Redux's `createStore()`.
   * All enhancers will be included before the DevTools Extension enhancer.
   * If you need to customize the order of enhancers, supply a callback
   * function that will receive the original array (ie, `[applyMiddleware]`),
   * and should return a new array (such as `[applyMiddleware, offline]`).
   * If you only need to add middleware, you can use the `middleware` parameter instead.
   */
  enhancers?: E | ConfigureEnhancersCallback<E>
}

type Middlewares<S> = ReadonlyArray<Middleware<{}, S>>

type Enhancers = ReadonlyArray<StoreEnhancer>

export interface ToolkitStore<
  S = any,
  A extends Action = UnknownAction,
  M extends Middlewares<S> = Middlewares<S>
> extends Store<S, A> {
  /**
   * The `dispatch` method of your store, enhanced by all its middlewares.
   *
   * @inheritdoc
   */
  dispatch: ExtractDispatchExtensions<M> & Dispatch<A>
}

/**
 * A Redux store returned by `configureStore()`. Supports dispatching
 * side-effectful _thunks_ in addition to plain actions.
 *
 * @public
 */
export type EnhancedStore<
  S = any,
  A extends Action = UnknownAction,
  M extends Middlewares<S> = Middlewares<S>,
  E extends Enhancers = Enhancers
> = ToolkitStore<S & ExtractStateExtensions<E>, A, M> &
  ExtractStoreExtensions<E>

/**
 * A friendly abstraction over the standard Redux `createStore()` function.
 *
 * @param options The store configuration.
 * @returns A configured Redux store.
 *
 * @public
 */
export function configureStore<
  S = any,
  A extends Action = UnknownAction,
  M extends Middlewares<S> = [ThunkMiddlewareFor<S>],
  E extends Enhancers = [StoreEnhancer],
  P = S
>(options: ConfigureStoreOptions<S, A, M, E, P>): EnhancedStore<S, A, M, E> {
  const curriedGetDefaultMiddleware = curryGetDefaultMiddleware<S>()

  const {
    reducer = undefined,
    middleware = curriedGetDefaultMiddleware(),
    devTools = true,
    preloadedState = undefined,
    enhancers = undefined,
  } = options || {}

  let rootReducer: Reducer<S, A, P>

  if (typeof reducer === 'function') {
    rootReducer = reducer
  } else if (isPlainObject(reducer)) {
<<<<<<< HEAD
    rootReducer = combineReducers(reducer) as any
=======
    rootReducer = combineReducers(reducer) as unknown as Reducer<S, A, P>
>>>>>>> 805379bb
  } else {
    throw new Error(
      '"reducer" is a required argument, and must be a function or an object of functions that can be passed to combineReducers'
    )
  }

  let finalMiddleware = middleware
  if (typeof finalMiddleware === 'function') {
    finalMiddleware = finalMiddleware(curriedGetDefaultMiddleware)

    if (!IS_PRODUCTION && !Array.isArray(finalMiddleware)) {
      throw new Error(
        'when using a middleware builder function, an array of middleware must be returned'
      )
    }
  }
  if (
    !IS_PRODUCTION &&
    finalMiddleware.some((item: any) => typeof item !== 'function')
  ) {
    throw new Error(
      'each middleware provided to configureStore must be a function'
    )
  }

  const middlewareEnhancer: StoreEnhancer = applyMiddleware(...finalMiddleware)

  let finalCompose = compose

  if (devTools) {
    finalCompose = composeWithDevTools({
      // Enable capture of stack traces for dispatched Redux actions
      trace: !IS_PRODUCTION,
      ...(typeof devTools === 'object' && devTools),
    })
  }

  const defaultEnhancers = new EnhancerArray(middlewareEnhancer)
  let storeEnhancers: Enhancers = defaultEnhancers

  if (Array.isArray(enhancers)) {
    storeEnhancers = [middlewareEnhancer, ...enhancers]
  } else if (typeof enhancers === 'function') {
    storeEnhancers = enhancers(defaultEnhancers)
  }

  const composedEnhancer = finalCompose(...storeEnhancers) as StoreEnhancer<any>

  return createStore(rootReducer, preloadedState as P, composedEnhancer)
}<|MERGE_RESOLUTION|>--- conflicted
+++ resolved
@@ -6,10 +6,7 @@
   StoreEnhancer,
   Store,
   Dispatch,
-<<<<<<< HEAD
   UnknownAction,
-=======
->>>>>>> 805379bb
 } from 'redux'
 import { createStore, compose, applyMiddleware, combineReducers } from 'redux'
 import type { DevToolsEnhancerOptions as DevToolsOptions } from './devtoolsExtension'
@@ -81,10 +78,7 @@
    * function (either directly or indirectly by passing an object as `reducer`),
    * this must be an object with the same shape as the reducer map keys.
    */
-<<<<<<< HEAD
-=======
   // we infer here, and instead complain if the reducer doesn't match
->>>>>>> 805379bb
   preloadedState?: P
 
   /**
@@ -159,11 +153,7 @@
   if (typeof reducer === 'function') {
     rootReducer = reducer
   } else if (isPlainObject(reducer)) {
-<<<<<<< HEAD
-    rootReducer = combineReducers(reducer) as any
-=======
     rootReducer = combineReducers(reducer) as unknown as Reducer<S, A, P>
->>>>>>> 805379bb
   } else {
     throw new Error(
       '"reducer" is a required argument, and must be a function or an object of functions that can be passed to combineReducers'
