import type { Middleware, AnyAction } from 'redux'
import type { ThunkMiddleware } from 'redux-thunk'
import { thunk as thunkMiddleware, withExtraArgument } from 'redux-thunk'
import type { ActionCreatorInvariantMiddlewareOptions } from './actionCreatorInvariantMiddleware'
import { createActionCreatorInvariantMiddleware } from './actionCreatorInvariantMiddleware'
import type { ImmutableStateInvariantMiddlewareOptions } from './immutableStateInvariantMiddleware'
/* PROD_START_REMOVE_UMD */
import { createImmutableStateInvariantMiddleware } from './immutableStateInvariantMiddleware'
/* PROD_STOP_REMOVE_UMD */

import type { SerializableStateInvariantMiddlewareOptions } from './serializableStateInvariantMiddleware'
import { createSerializableStateInvariantMiddleware } from './serializableStateInvariantMiddleware'
import type { ExcludeFromTuple } from './tsHelpers'
import { MiddlewareArray } from './utils'

function isBoolean(x: any): x is boolean {
  return typeof x === 'boolean'
}

interface ThunkOptions<E = any> {
  extraArgument: E
}

interface GetDefaultMiddlewareOptions {
  thunk?: boolean | ThunkOptions
  immutableCheck?: boolean | ImmutableStateInvariantMiddlewareOptions
  serializableCheck?: boolean | SerializableStateInvariantMiddlewareOptions
  actionCreatorCheck?: boolean | ActionCreatorInvariantMiddlewareOptions
}

export type ThunkMiddlewareFor<
  S,
  O extends GetDefaultMiddlewareOptions = {}
> = O extends {
  thunk: false
}
  ? never
  : O extends { thunk: { extraArgument: infer E } }
  ? ThunkMiddleware<S, AnyAction, E>
  : ThunkMiddleware<S, AnyAction>

export type GetDefaultMiddleware<S = any> = <
  O extends GetDefaultMiddlewareOptions = {
    thunk: true
    immutableCheck: true
    serializableCheck: true
    actionCreatorCheck: true
  }
>(
  options?: O
) => MiddlewareArray<ExcludeFromTuple<[ThunkMiddlewareFor<S, O>], never>>

<<<<<<< HEAD
export const buildGetDefaultMiddleware = <S = any>(): GetDefaultMiddleware<S> =>
  function getDefaultMiddleware(options) {
    const {
      thunk = true,
      immutableCheck = true,
      serializableCheck = true,
    } = options ?? {}

    let middlewareArray = new MiddlewareArray<Middleware[]>()

    if (thunk) {
      if (isBoolean(thunk)) {
        middlewareArray.push(thunkMiddleware)
      } else {
        middlewareArray.push(withExtraArgument(thunk.extraArgument))
      }
=======
export function curryGetDefaultMiddleware<
  S = any
>(): CurriedGetDefaultMiddleware<S> {
  return function curriedGetDefaultMiddleware(options) {
    return getDefaultMiddleware(options)
  }
}

/**
 * Returns any array containing the default middleware installed by
 * `configureStore()`. Useful if you want to configure your store with a custom
 * `middleware` array but still keep the default set.
 *
 * @return The default middleware used by `configureStore()`.
 *
 * @public
 *
 * @deprecated Prefer to use the callback notation for the `middleware` option in `configureStore`
 * to access a pre-typed `getDefaultMiddleware` instead.
 */
export function getDefaultMiddleware<
  S = any,
  O extends Partial<GetDefaultMiddlewareOptions> = {
    thunk: true
    immutableCheck: true
    serializableCheck: true
    actionCreatorCheck: true
  }
>(
  options: O = {} as O
): MiddlewareArray<ExcludeFromTuple<[ThunkMiddlewareFor<S, O>], never>> {
  const {
    thunk = true,
    immutableCheck = true,
    serializableCheck = true,
    actionCreatorCheck = true,
  } = options

  let middlewareArray = new MiddlewareArray<Middleware[]>()

  if (thunk) {
    if (isBoolean(thunk)) {
      middlewareArray.push(thunkMiddleware)
    } else {
      middlewareArray.push(withExtraArgument(thunk.extraArgument))
>>>>>>> 62779520
    }

    if (process.env.NODE_ENV !== 'production') {
      if (immutableCheck) {
        /* PROD_START_REMOVE_UMD */
        let immutableOptions: ImmutableStateInvariantMiddlewareOptions = {}

        if (!isBoolean(immutableCheck)) {
          immutableOptions = immutableCheck
        }

        middlewareArray.unshift(
          createImmutableStateInvariantMiddleware(immutableOptions)
        )
        /* PROD_STOP_REMOVE_UMD */
      }

      if (serializableCheck) {
        let serializableOptions: SerializableStateInvariantMiddlewareOptions =
          {}

        if (!isBoolean(serializableCheck)) {
          serializableOptions = serializableCheck
        }

        middlewareArray.push(
          createSerializableStateInvariantMiddleware(serializableOptions)
        )
      }
    }
<<<<<<< HEAD
=======
    if (actionCreatorCheck) {
      let actionCreatorOptions: ActionCreatorInvariantMiddlewareOptions = {}

      if (!isBoolean(actionCreatorCheck)) {
        actionCreatorOptions = actionCreatorCheck
      }

      middlewareArray.unshift(
        createActionCreatorInvariantMiddleware(actionCreatorOptions)
      )
    }
  }
>>>>>>> 62779520

    return middlewareArray as any
  }<|MERGE_RESOLUTION|>--- conflicted
+++ resolved
@@ -50,13 +50,13 @@
   options?: O
 ) => MiddlewareArray<ExcludeFromTuple<[ThunkMiddlewareFor<S, O>], never>>
 
-<<<<<<< HEAD
 export const buildGetDefaultMiddleware = <S = any>(): GetDefaultMiddleware<S> =>
   function getDefaultMiddleware(options) {
     const {
       thunk = true,
       immutableCheck = true,
       serializableCheck = true,
+      actionCreatorCheck = true,
     } = options ?? {}
 
     let middlewareArray = new MiddlewareArray<Middleware[]>()
@@ -67,53 +67,6 @@
       } else {
         middlewareArray.push(withExtraArgument(thunk.extraArgument))
       }
-=======
-export function curryGetDefaultMiddleware<
-  S = any
->(): CurriedGetDefaultMiddleware<S> {
-  return function curriedGetDefaultMiddleware(options) {
-    return getDefaultMiddleware(options)
-  }
-}
-
-/**
- * Returns any array containing the default middleware installed by
- * `configureStore()`. Useful if you want to configure your store with a custom
- * `middleware` array but still keep the default set.
- *
- * @return The default middleware used by `configureStore()`.
- *
- * @public
- *
- * @deprecated Prefer to use the callback notation for the `middleware` option in `configureStore`
- * to access a pre-typed `getDefaultMiddleware` instead.
- */
-export function getDefaultMiddleware<
-  S = any,
-  O extends Partial<GetDefaultMiddlewareOptions> = {
-    thunk: true
-    immutableCheck: true
-    serializableCheck: true
-    actionCreatorCheck: true
-  }
->(
-  options: O = {} as O
-): MiddlewareArray<ExcludeFromTuple<[ThunkMiddlewareFor<S, O>], never>> {
-  const {
-    thunk = true,
-    immutableCheck = true,
-    serializableCheck = true,
-    actionCreatorCheck = true,
-  } = options
-
-  let middlewareArray = new MiddlewareArray<Middleware[]>()
-
-  if (thunk) {
-    if (isBoolean(thunk)) {
-      middlewareArray.push(thunkMiddleware)
-    } else {
-      middlewareArray.push(withExtraArgument(thunk.extraArgument))
->>>>>>> 62779520
     }
 
     if (process.env.NODE_ENV !== 'production') {
@@ -144,8 +97,6 @@
         )
       }
     }
-<<<<<<< HEAD
-=======
     if (actionCreatorCheck) {
       let actionCreatorOptions: ActionCreatorInvariantMiddlewareOptions = {}
 
@@ -157,8 +108,6 @@
         createActionCreatorInvariantMiddleware(actionCreatorOptions)
       )
     }
-  }
->>>>>>> 62779520
 
     return middlewareArray as any
   }