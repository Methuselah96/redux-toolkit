<<<<<<< HEAD
import type { Draft } from 'immer'
import type {
  EntityState,
  EntityStateAdapter,
  IdSelector,
  Update,
  EntityId,
  DraftableEntityState,
  DraftableIdSelector,
} from './models'
import {
  createStateOperator,
  createSingleArgumentStateOperator,
} from './state_adapter'
import {
  selectIdValue,
  ensureEntitiesArray,
  splitAddedUpdatedEntities,
} from './utils'

export function createUnsortedStateAdapter<T>(
  selectId: DraftableIdSelector<T>
): EntityStateAdapter<T> {
  type R = DraftableEntityState<T>

  function addOneMutably(entity: T, state: R): void {
    const key = selectIdValue(entity, selectId)

    if (key in state.entities) {
      return
    }

    state.ids.push(key)
    state.entities[key] = entity
  }

  function addManyMutably(
    newEntities: readonly T[] | Record<EntityId, T>,
    state: R
  ): void {
    newEntities = ensureEntitiesArray(newEntities)

    for (const entity of newEntities) {
      addOneMutably(entity, state)
    }
  }

  function setOneMutably(entity: T, state: R): void {
    const key = selectIdValue(entity, selectId)
    if (!(key in state.entities)) {
      state.ids.push(key)
    }
    state.entities[key] = entity
  }

  function setManyMutably(
    newEntities: readonly T[] | Record<EntityId, T>,
    state: R
  ): void {
    newEntities = ensureEntitiesArray(newEntities)
    for (const entity of newEntities) {
      setOneMutably(entity, state)
    }
  }

  function setAllMutably(
    newEntities: readonly T[] | Record<EntityId, T>,
    state: R
  ): void {
    newEntities = ensureEntitiesArray(newEntities)

    state.ids = []
    state.entities = {}

    addManyMutably(newEntities, state)
  }

  function removeOneMutably(key: EntityId, state: R): void {
    return removeManyMutably([key], state)
  }

  function removeManyMutably(keys: readonly EntityId[], state: R): void {
    let didMutate = false

    keys.forEach((key) => {
      if (key in state.entities) {
        delete state.entities[key]
        didMutate = true
      }
    })

    if (didMutate) {
      state.ids = state.ids.filter((id) => id in state.entities)
    }
  }

  function removeAllMutably(state: R): void {
    Object.assign(state, {
      ids: [],
      entities: {},
    })
  }

  function takeNewKey(
    keys: { [id: string]: EntityId },
    update: Update<T>,
    state: R
  ): boolean {
    const original = state.entities[update.id]
    const updated: T | Draft<T> = Object.assign({}, original, update.changes)
    const newKey = selectIdValue(updated, selectId)
    const hasNewKey = newKey !== update.id

    if (hasNewKey) {
      keys[update.id] = newKey
      delete state.entities[update.id]
    }

    state.entities[newKey] = updated

    return hasNewKey
  }

  function updateOneMutably(update: Update<T>, state: R): void {
    return updateManyMutably([update], state)
  }

  function updateManyMutably(
    updates: ReadonlyArray<Update<T>>,
    state: R
  ): void {
    const newKeys: { [id: string]: EntityId } = {}

    const updatesPerEntity: { [id: string]: Update<T> } = {}

    updates.forEach((update) => {
      // Only apply updates to entities that currently exist
      if (update.id in state.entities) {
        // If there are multiple updates to one entity, merge them together
        updatesPerEntity[update.id] = {
          id: update.id,
          // Spreads ignore falsy values, so this works even if there isn't
          // an existing update already at this key
          changes: {
            ...(updatesPerEntity[update.id]
              ? updatesPerEntity[update.id].changes
              : null),
            ...update.changes,
          },
        }
      }
    })

    updates = Object.values(updatesPerEntity)

    const didMutateEntities = updates.length > 0

    if (didMutateEntities) {
      const didMutateIds =
        updates.filter((update) => takeNewKey(newKeys, update, state)).length >
        0

      if (didMutateIds) {
        state.ids = Object.keys(state.entities)
      }
    }
  }

  function upsertOneMutably(entity: T, state: R): void {
    return upsertManyMutably([entity], state)
  }

  function upsertManyMutably(
    newEntities: readonly T[] | Record<EntityId, T>,
    state: R
  ): void {
    const [added, updated] = splitAddedUpdatedEntities<T>(
      newEntities,
      selectId,
      state
    )

    updateManyMutably(updated, state)
    addManyMutably(added, state)
  }

  return {
    removeAll: createSingleArgumentStateOperator(removeAllMutably),
    addOne: createStateOperator(addOneMutably),
    addMany: createStateOperator(addManyMutably),
    setOne: createStateOperator(setOneMutably),
    setMany: createStateOperator(setManyMutably),
    setAll: createStateOperator(setAllMutably),
    updateOne: createStateOperator(updateOneMutably),
    updateMany: createStateOperator(updateManyMutably),
    upsertOne: createStateOperator(upsertOneMutably),
    upsertMany: createStateOperator(upsertManyMutably),
    removeOne: createStateOperator(removeOneMutably),
    removeMany: createStateOperator(removeManyMutably),
  }
}
=======
import type {
  EntityState,
  EntityStateAdapter,
  IdSelector,
  Update,
  EntityId,
} from './models'
import {
  createStateOperator,
  createSingleArgumentStateOperator,
} from './state_adapter'
import {
  selectIdValue,
  ensureEntitiesArray,
  splitAddedUpdatedEntities,
} from './utils'

export function createUnsortedStateAdapter<T, Id extends EntityId>(
  selectId: IdSelector<T, Id>
): EntityStateAdapter<T, Id> {
  type R = EntityState<T, Id>

  function addOneMutably(entity: T, state: R): void {
    const key = selectIdValue(entity, selectId)

    if (key in state.entities) {
      return
    }

    state.ids.push(key)
    state.entities[key] = entity
  }

  function addManyMutably(
    newEntities: readonly T[] | Record<Id, T>,
    state: R
  ): void {
    newEntities = ensureEntitiesArray(newEntities)

    for (const entity of newEntities) {
      addOneMutably(entity, state)
    }
  }

  function setOneMutably(entity: T, state: R): void {
    const key = selectIdValue(entity, selectId)
    if (!(key in state.entities)) {
      state.ids.push(key)
    }
    state.entities[key] = entity
  }

  function setManyMutably(
    newEntities: readonly T[] | Record<Id, T>,
    state: R
  ): void {
    newEntities = ensureEntitiesArray(newEntities)
    for (const entity of newEntities) {
      setOneMutably(entity, state)
    }
  }

  function setAllMutably(
    newEntities: readonly T[] | Record<Id, T>,
    state: R
  ): void {
    newEntities = ensureEntitiesArray(newEntities)

    state.ids = []
    state.entities = {} as Record<Id, T>

    addManyMutably(newEntities, state)
  }

  function removeOneMutably(key: Id, state: R): void {
    return removeManyMutably([key], state)
  }

  function removeManyMutably(keys: readonly Id[], state: R): void {
    let didMutate = false

    keys.forEach((key) => {
      if (key in state.entities) {
        delete state.entities[key]
        didMutate = true
      }
    })

    if (didMutate) {
      state.ids = state.ids.filter((id) => id in state.entities)
    }
  }

  function removeAllMutably(state: R): void {
    Object.assign(state, {
      ids: [],
      entities: {},
    })
  }

  function takeNewKey(
    keys: { [id: string]: Id },
    update: Update<T, Id>,
    state: R
  ): boolean {
    const original: T | undefined = state.entities[update.id]
    if (original === undefined) {
      return false
    }
    const updated: T = Object.assign({}, original, update.changes)
    const newKey = selectIdValue(updated, selectId)
    const hasNewKey = newKey !== update.id

    if (hasNewKey) {
      keys[update.id] = newKey
      delete state.entities[update.id]
    }

    state.entities[newKey] = updated

    return hasNewKey
  }

  function updateOneMutably(update: Update<T, Id>, state: R): void {
    return updateManyMutably([update], state)
  }

  function updateManyMutably(
    updates: ReadonlyArray<Update<T, Id>>,
    state: R
  ): void {
    const newKeys: { [id: string]: Id } = {}

    const updatesPerEntity: { [id: string]: Update<T, Id> } = {}

    updates.forEach((update) => {
      // Only apply updates to entities that currently exist
      if (update.id in state.entities) {
        // If there are multiple updates to one entity, merge them together
        updatesPerEntity[update.id] = {
          id: update.id,
          // Spreads ignore falsy values, so this works even if there isn't
          // an existing update already at this key
          changes: {
            ...(updatesPerEntity[update.id]
              ? updatesPerEntity[update.id].changes
              : null),
            ...update.changes,
          },
        }
      }
    })

    updates = Object.values(updatesPerEntity)

    const didMutateEntities = updates.length > 0

    if (didMutateEntities) {
      const didMutateIds =
        updates.filter((update) => takeNewKey(newKeys, update, state)).length >
        0

      if (didMutateIds) {
        state.ids = Object.values(state.entities).map((e) =>
          selectIdValue(e as T, selectId)
        )
      }
    }
  }

  function upsertOneMutably(entity: T, state: R): void {
    return upsertManyMutably([entity], state)
  }

  function upsertManyMutably(
    newEntities: readonly T[] | Record<Id, T>,
    state: R
  ): void {
    const [added, updated] = splitAddedUpdatedEntities<T, Id>(
      newEntities,
      selectId,
      state
    )

    updateManyMutably(updated, state)
    addManyMutably(added, state)
  }

  return {
    removeAll: createSingleArgumentStateOperator(removeAllMutably),
    addOne: createStateOperator(addOneMutably),
    addMany: createStateOperator(addManyMutably),
    setOne: createStateOperator(setOneMutably),
    setMany: createStateOperator(setManyMutably),
    setAll: createStateOperator(setAllMutably),
    updateOne: createStateOperator(updateOneMutably),
    updateMany: createStateOperator(updateManyMutably),
    upsertOne: createStateOperator(upsertOneMutably),
    upsertMany: createStateOperator(upsertManyMutably),
    removeOne: createStateOperator(removeOneMutably),
    removeMany: createStateOperator(removeManyMutably),
  }
}
>>>>>>> eae9bdad
<|MERGE_RESOLUTION|>--- conflicted
+++ resolved
@@ -1,4 +1,3 @@
-<<<<<<< HEAD
 import type { Draft } from 'immer'
 import type {
   EntityState,
@@ -19,10 +18,10 @@
   splitAddedUpdatedEntities,
 } from './utils'
 
-export function createUnsortedStateAdapter<T>(
-  selectId: DraftableIdSelector<T>
-): EntityStateAdapter<T> {
-  type R = DraftableEntityState<T>
+export function createUnsortedStateAdapter<T, Id extends EntityId>(
+  selectId: IdSelector<T, Id>
+): EntityStateAdapter<T, Id> {
+  type R = EntityState<T, Id>
 
   function addOneMutably(entity: T, state: R): void {
     const key = selectIdValue(entity, selectId)
@@ -36,7 +35,7 @@
   }
 
   function addManyMutably(
-    newEntities: readonly T[] | Record<EntityId, T>,
+    newEntities: readonly T[] | Record<Id, T>,
     state: R
   ): void {
     newEntities = ensureEntitiesArray(newEntities)
@@ -55,7 +54,7 @@
   }
 
   function setManyMutably(
-    newEntities: readonly T[] | Record<EntityId, T>,
+    newEntities: readonly T[] | Record<Id, T>,
     state: R
   ): void {
     newEntities = ensureEntitiesArray(newEntities)
@@ -65,22 +64,22 @@
   }
 
   function setAllMutably(
-    newEntities: readonly T[] | Record<EntityId, T>,
+    newEntities: readonly T[] | Record<Id, T>,
     state: R
   ): void {
     newEntities = ensureEntitiesArray(newEntities)
 
     state.ids = []
-    state.entities = {}
+    state.entities = {} as Record<Id, T>
 
     addManyMutably(newEntities, state)
   }
 
-  function removeOneMutably(key: EntityId, state: R): void {
+  function removeOneMutably(key: Id, state: R): void {
     return removeManyMutably([key], state)
   }
 
-  function removeManyMutably(keys: readonly EntityId[], state: R): void {
+  function removeManyMutably(keys: readonly Id[], state: R): void {
     let didMutate = false
 
     keys.forEach((key) => {
@@ -103,12 +102,15 @@
   }
 
   function takeNewKey(
-    keys: { [id: string]: EntityId },
-    update: Update<T>,
+    keys: { [id: string]: Id },
+    update: Update<T, Id>,
     state: R
   ): boolean {
-    const original = state.entities[update.id]
-    const updated: T | Draft<T> = Object.assign({}, original, update.changes)
+    const original: T | undefined = state.entities[update.id]
+    if (original === undefined) {
+      return false
+    }
+    const updated: T = Object.assign({}, original, update.changes)
     const newKey = selectIdValue(updated, selectId)
     const hasNewKey = newKey !== update.id
 
@@ -122,17 +124,17 @@
     return hasNewKey
   }
 
-  function updateOneMutably(update: Update<T>, state: R): void {
+  function updateOneMutably(update: Update<T, Id>, state: R): void {
     return updateManyMutably([update], state)
   }
 
   function updateManyMutably(
-    updates: ReadonlyArray<Update<T>>,
-    state: R
-  ): void {
-    const newKeys: { [id: string]: EntityId } = {}
-
-    const updatesPerEntity: { [id: string]: Update<T> } = {}
+    updates: ReadonlyArray<Update<T, Id>>,
+    state: R
+  ): void {
+    const newKeys: { [id: string]: Id } = {}
+
+    const updatesPerEntity: { [id: string]: Update<T, Id> } = {}
 
     updates.forEach((update) => {
       // Only apply updates to entities that currently exist
@@ -162,7 +164,9 @@
         0
 
       if (didMutateIds) {
-        state.ids = Object.keys(state.entities)
+        state.ids = Object.values(state.entities).map((e) =>
+          selectIdValue(e as T, selectId)
+        )
       }
     }
   }
@@ -172,10 +176,10 @@
   }
 
   function upsertManyMutably(
-    newEntities: readonly T[] | Record<EntityId, T>,
-    state: R
-  ): void {
-    const [added, updated] = splitAddedUpdatedEntities<T>(
+    newEntities: readonly T[] | Record<Id, T>,
+    state: R
+  ): void {
+    const [added, updated] = splitAddedUpdatedEntities<T, Id>(
       newEntities,
       selectId,
       state
@@ -199,209 +203,4 @@
     removeOne: createStateOperator(removeOneMutably),
     removeMany: createStateOperator(removeManyMutably),
   }
-}
-=======
-import type {
-  EntityState,
-  EntityStateAdapter,
-  IdSelector,
-  Update,
-  EntityId,
-} from './models'
-import {
-  createStateOperator,
-  createSingleArgumentStateOperator,
-} from './state_adapter'
-import {
-  selectIdValue,
-  ensureEntitiesArray,
-  splitAddedUpdatedEntities,
-} from './utils'
-
-export function createUnsortedStateAdapter<T, Id extends EntityId>(
-  selectId: IdSelector<T, Id>
-): EntityStateAdapter<T, Id> {
-  type R = EntityState<T, Id>
-
-  function addOneMutably(entity: T, state: R): void {
-    const key = selectIdValue(entity, selectId)
-
-    if (key in state.entities) {
-      return
-    }
-
-    state.ids.push(key)
-    state.entities[key] = entity
-  }
-
-  function addManyMutably(
-    newEntities: readonly T[] | Record<Id, T>,
-    state: R
-  ): void {
-    newEntities = ensureEntitiesArray(newEntities)
-
-    for (const entity of newEntities) {
-      addOneMutably(entity, state)
-    }
-  }
-
-  function setOneMutably(entity: T, state: R): void {
-    const key = selectIdValue(entity, selectId)
-    if (!(key in state.entities)) {
-      state.ids.push(key)
-    }
-    state.entities[key] = entity
-  }
-
-  function setManyMutably(
-    newEntities: readonly T[] | Record<Id, T>,
-    state: R
-  ): void {
-    newEntities = ensureEntitiesArray(newEntities)
-    for (const entity of newEntities) {
-      setOneMutably(entity, state)
-    }
-  }
-
-  function setAllMutably(
-    newEntities: readonly T[] | Record<Id, T>,
-    state: R
-  ): void {
-    newEntities = ensureEntitiesArray(newEntities)
-
-    state.ids = []
-    state.entities = {} as Record<Id, T>
-
-    addManyMutably(newEntities, state)
-  }
-
-  function removeOneMutably(key: Id, state: R): void {
-    return removeManyMutably([key], state)
-  }
-
-  function removeManyMutably(keys: readonly Id[], state: R): void {
-    let didMutate = false
-
-    keys.forEach((key) => {
-      if (key in state.entities) {
-        delete state.entities[key]
-        didMutate = true
-      }
-    })
-
-    if (didMutate) {
-      state.ids = state.ids.filter((id) => id in state.entities)
-    }
-  }
-
-  function removeAllMutably(state: R): void {
-    Object.assign(state, {
-      ids: [],
-      entities: {},
-    })
-  }
-
-  function takeNewKey(
-    keys: { [id: string]: Id },
-    update: Update<T, Id>,
-    state: R
-  ): boolean {
-    const original: T | undefined = state.entities[update.id]
-    if (original === undefined) {
-      return false
-    }
-    const updated: T = Object.assign({}, original, update.changes)
-    const newKey = selectIdValue(updated, selectId)
-    const hasNewKey = newKey !== update.id
-
-    if (hasNewKey) {
-      keys[update.id] = newKey
-      delete state.entities[update.id]
-    }
-
-    state.entities[newKey] = updated
-
-    return hasNewKey
-  }
-
-  function updateOneMutably(update: Update<T, Id>, state: R): void {
-    return updateManyMutably([update], state)
-  }
-
-  function updateManyMutably(
-    updates: ReadonlyArray<Update<T, Id>>,
-    state: R
-  ): void {
-    const newKeys: { [id: string]: Id } = {}
-
-    const updatesPerEntity: { [id: string]: Update<T, Id> } = {}
-
-    updates.forEach((update) => {
-      // Only apply updates to entities that currently exist
-      if (update.id in state.entities) {
-        // If there are multiple updates to one entity, merge them together
-        updatesPerEntity[update.id] = {
-          id: update.id,
-          // Spreads ignore falsy values, so this works even if there isn't
-          // an existing update already at this key
-          changes: {
-            ...(updatesPerEntity[update.id]
-              ? updatesPerEntity[update.id].changes
-              : null),
-            ...update.changes,
-          },
-        }
-      }
-    })
-
-    updates = Object.values(updatesPerEntity)
-
-    const didMutateEntities = updates.length > 0
-
-    if (didMutateEntities) {
-      const didMutateIds =
-        updates.filter((update) => takeNewKey(newKeys, update, state)).length >
-        0
-
-      if (didMutateIds) {
-        state.ids = Object.values(state.entities).map((e) =>
-          selectIdValue(e as T, selectId)
-        )
-      }
-    }
-  }
-
-  function upsertOneMutably(entity: T, state: R): void {
-    return upsertManyMutably([entity], state)
-  }
-
-  function upsertManyMutably(
-    newEntities: readonly T[] | Record<Id, T>,
-    state: R
-  ): void {
-    const [added, updated] = splitAddedUpdatedEntities<T, Id>(
-      newEntities,
-      selectId,
-      state
-    )
-
-    updateManyMutably(updated, state)
-    addManyMutably(added, state)
-  }
-
-  return {
-    removeAll: createSingleArgumentStateOperator(removeAllMutably),
-    addOne: createStateOperator(addOneMutably),
-    addMany: createStateOperator(addManyMutably),
-    setOne: createStateOperator(setOneMutably),
-    setMany: createStateOperator(setManyMutably),
-    setAll: createStateOperator(setAllMutably),
-    updateOne: createStateOperator(updateOneMutably),
-    updateMany: createStateOperator(updateManyMutably),
-    upsertOne: createStateOperator(upsertOneMutably),
-    upsertMany: createStateOperator(upsertManyMutably),
-    removeOne: createStateOperator(removeOneMutably),
-    removeMany: createStateOperator(removeManyMutably),
-  }
-}
->>>>>>> eae9bdad
+}