/* eslint-disable no-lone-blocks */
import type {
  AnyAction,
  SerializedError} from '@reduxjs/toolkit';
import {
  createAsyncThunk,
  createReducer,
<<<<<<< HEAD
  AnyAction,
  unwrapResult,
  SerializedError,
  AsyncThunkConfig,
  AsyncThunk,
=======
  unwrapResult
>>>>>>> 6ee0ff57
} from '@reduxjs/toolkit'
import type { ThunkDispatch } from 'redux-thunk'

import type { AxiosError } from 'axios';
import apiRequest from 'axios'
import type { IsAny, IsUnknown } from '@internal/tsHelpers'
import { expectType } from './helpers'
import { AsyncThunkPayloadCreator } from '@internal/createAsyncThunk'

const defaultDispatch = (() => {}) as ThunkDispatch<{}, any, AnyAction>
const anyAction = { type: 'foo' } as AnyAction

// basic usage
;(async function () {
  const async = createAsyncThunk('test', (id: number) =>
    Promise.resolve(id * 2)
  )

  const reducer = createReducer({}, (builder) =>
    builder
      .addCase(async.pending, (_, action) => {
        expectType<ReturnType<typeof async['pending']>>(action)
      })
      .addCase(async.fulfilled, (_, action) => {
        expectType<ReturnType<typeof async['fulfilled']>>(action)
        expectType<number>(action.payload)
      })
      .addCase(async.rejected, (_, action) => {
        expectType<ReturnType<typeof async['rejected']>>(action)
        expectType<Partial<Error> | undefined>(action.error)
      })
  )

  const promise = defaultDispatch(async(3))

  expectType<string>(promise.requestId)
  expectType<number>(promise.arg)
  expectType<(reason?: string) => void>(promise.abort)

  const result = await promise

  if (async.fulfilled.match(result)) {
    expectType<ReturnType<typeof async['fulfilled']>>(result)
    // @ts-expect-error
    expectType<ReturnType<typeof async['rejected']>>(result)
  } else {
    expectType<ReturnType<typeof async['rejected']>>(result)
    // @ts-expect-error
    expectType<ReturnType<typeof async['fulfilled']>>(result)
  }

  promise
    .then(unwrapResult)
    .then((result) => {
      expectType<number>(result)
      // @ts-expect-error
      expectType<Error>(result)
    })
    .catch((error) => {
      // catch is always any-typed, nothing we can do here
    })
})()

// More complex usage of thunk args
;(async function () {
  interface BookModel {
    id: string
    title: string
  }

  type BooksState = BookModel[]

  const fakeBooks: BookModel[] = [
    { id: 'b', title: 'Second' },
    { id: 'a', title: 'First' },
  ]

  const correctDispatch = (() => {}) as ThunkDispatch<
    BookModel[],
    { userAPI: Function },
    AnyAction
  >

  // Verify that the the first type args to createAsyncThunk line up right
  const fetchBooksTAC = createAsyncThunk<
    BookModel[],
    number,
    {
      state: BooksState
      extra: { userAPI: Function }
    }
  >(
    'books/fetch',
    async (arg, { getState, dispatch, extra, requestId, signal }) => {
      const state = getState()

      expectType<number>(arg)
      expectType<BookModel[]>(state)
      expectType<{ userAPI: Function }>(extra)
      return fakeBooks
    }
  )

  correctDispatch(fetchBooksTAC(1))
  // @ts-expect-error
  defaultDispatch(fetchBooksTAC(1))
})()
/**
 * returning a rejected action from the promise creator is possible
 */
;(async () => {
  type ReturnValue = { data: 'success' }
  type RejectValue = { data: 'error' }

  const fetchBooksTAC = createAsyncThunk<
    ReturnValue,
    number,
    {
      rejectValue: RejectValue
    }
  >('books/fetch', async (arg, { rejectWithValue }) => {
    return rejectWithValue({ data: 'error' })
  })

  const returned = await defaultDispatch(fetchBooksTAC(1))
  if (fetchBooksTAC.rejected.match(returned)) {
    expectType<undefined | RejectValue>(returned.payload)
    expectType<RejectValue>(returned.payload!)
  } else {
    expectType<ReturnValue>(returned.payload)
  }

  expectType<ReturnValue>(unwrapResult(returned))
  // @ts-expect-error
  expectType<RejectValue>(unwrapResult(returned))
})()

{
  interface Item {
    name: string
  }

  interface ErrorFromServer {
    error: string
  }

  interface CallsResponse {
    data: Item[]
  }

  const fetchLiveCallsError = createAsyncThunk<
    Item[],
    string,
    {
      rejectValue: ErrorFromServer
    }
  >('calls/fetchLiveCalls', async (organizationId, { rejectWithValue }) => {
    try {
      const result = await apiRequest.get<CallsResponse>(
        `organizations/${organizationId}/calls/live/iwill404`
      )
      return result.data.data
    } catch (err) {
      let error: AxiosError<ErrorFromServer> = err // cast for access to AxiosError properties
      if (!error.response) {
        // let it be handled as any other unknown error
        throw err
      }
      return rejectWithValue(error.response && error.response.data)
    }
  })

  defaultDispatch(fetchLiveCallsError('asd')).then((result) => {
    if (fetchLiveCallsError.fulfilled.match(result)) {
      //success
      expectType<ReturnType<typeof fetchLiveCallsError['fulfilled']>>(result)
      expectType<Item[]>(result.payload)
    } else {
      expectType<ReturnType<typeof fetchLiveCallsError['rejected']>>(result)
      if (result.payload) {
        // rejected with value
        expectType<ErrorFromServer>(result.payload)
      } else {
        // rejected by throw
        expectType<undefined>(result.payload)
        expectType<SerializedError>(result.error)
        // @ts-expect-error
        expectType<IsAny<typeof result['error'], true, false>>(true)
      }
    }
    defaultDispatch(fetchLiveCallsError('asd'))
      .then((result) => {
        expectType<Item[] | ErrorFromServer | undefined>(result.payload)
        // @ts-expect-error
        expectType<Item[]>(unwrapped)
        return result
      })
      .then(unwrapResult)
      .then((unwrapped) => {
        expectType<Item[]>(unwrapped)
        // @ts-expect-error
        expectType<ErrorFromServer>(unwrapResult(unwrapped))
      })
  })
}

/**
 * payloadCreator first argument type has impact on asyncThunk argument
 */
{
  // no argument: asyncThunk has no argument
  {
    const asyncThunk = createAsyncThunk('test', () => 0)
    expectType<() => any>(asyncThunk)
    // @ts-expect-error cannot be called with an argument
    asyncThunk(0 as any)
  }

  // one argument, specified as undefined: asyncThunk has no argument
  {
    const asyncThunk = createAsyncThunk('test', (arg: undefined) => 0)
    expectType<() => any>(asyncThunk)
    // @ts-expect-error cannot be called with an argument
    asyncThunk(0 as any)
  }

  // one argument, specified as void: asyncThunk has no argument
  {
    const asyncThunk = createAsyncThunk('test', (arg: void) => 0)
    expectType<() => any>(asyncThunk)
    // @ts-expect-error cannot be called with an argument
    asyncThunk(0 as any)
  }

  // one argument, specified as optional number: asyncThunk has optional number argument
  // this test will fail with strictNullChecks: false, that is to be expected
  // in that case, we have to forbid this behaviour or it will make arguments optional everywhere
  {
    const asyncThunk = createAsyncThunk('test', (arg?: number) => 0)
    expectType<(arg?: number) => any>(asyncThunk)
    asyncThunk()
    asyncThunk(5)
    // @ts-expect-error
    asyncThunk('string')
  }

  // one argument, specified as number|undefined: asyncThunk has optional number argument
  // this test will fail with strictNullChecks: false, that is to be expected
  // in that case, we have to forbid this behaviour or it will make arguments optional everywhere
  {
    const asyncThunk = createAsyncThunk('test', (arg: number | undefined) => 0)
    expectType<(arg?: number) => any>(asyncThunk)
    asyncThunk()
    asyncThunk(5)
    // @ts-expect-error
    asyncThunk('string')
  }

  // one argument, specified as number|void: asyncThunk has optional number argument
  {
    const asyncThunk = createAsyncThunk('test', (arg: number | void) => 0)
    expectType<(arg?: number) => any>(asyncThunk)
    asyncThunk()
    asyncThunk(5)
    // @ts-expect-error
    asyncThunk('string')
  }

  // one argument, specified as any: asyncThunk has required any argument
  {
    const asyncThunk = createAsyncThunk('test', (arg: any) => 0)
    expectType<IsAny<Parameters<typeof asyncThunk>[0], true, false>>(true)
    asyncThunk(5)
    // @ts-expect-error
    asyncThunk()
  }

  // one argument, specified as unknown: asyncThunk has required unknown argument
  {
    const asyncThunk = createAsyncThunk('test', (arg: unknown) => 0)
    expectType<IsUnknown<Parameters<typeof asyncThunk>[0], true, false>>(true)
    asyncThunk(5)
    // @ts-expect-error
    asyncThunk()
  }

  // one argument, specified as number: asyncThunk has required number argument
  {
    const asyncThunk = createAsyncThunk('test', (arg: number) => 0)
    expectType<(arg: number) => any>(asyncThunk)
    asyncThunk(5)
    // @ts-expect-error
    asyncThunk()
  }

  // two arguments, first specified as undefined: asyncThunk has no argument
  {
    const asyncThunk = createAsyncThunk('test', (arg: undefined, thunkApi) => 0)
    expectType<() => any>(asyncThunk)
    // @ts-expect-error cannot be called with an argument
    asyncThunk(0 as any)
  }

  // two arguments, first specified as void: asyncThunk has no argument
  {
    const asyncThunk = createAsyncThunk('test', (arg: void, thunkApi) => 0)
    expectType<() => any>(asyncThunk)
    // @ts-expect-error cannot be called with an argument
    asyncThunk(0 as any)
  }

  // two arguments, first specified as number|undefined: asyncThunk has optional number argument
  // this test will fail with strictNullChecks: false, that is to be expected
  // in that case, we have to forbid this behaviour or it will make arguments optional everywhere
  {
    const asyncThunk = createAsyncThunk(
      'test',
      (arg: number | undefined, thunkApi) => 0
    )
    expectType<(arg?: number) => any>(asyncThunk)
    asyncThunk()
    asyncThunk(5)
    // @ts-expect-error
    asyncThunk('string')
  }

  // two arguments, first specified as number|void: asyncThunk has optional number argument
  {
    const asyncThunk = createAsyncThunk(
      'test',
      (arg: number | void, thunkApi) => 0
    )
    expectType<(arg?: number) => any>(asyncThunk)
    asyncThunk()
    asyncThunk(5)
    // @ts-expect-error
    asyncThunk('string')
  }

  // two arguments, first specified as any: asyncThunk has required any argument
  {
    const asyncThunk = createAsyncThunk('test', (arg: any, thunkApi) => 0)
    expectType<IsAny<Parameters<typeof asyncThunk>[0], true, false>>(true)
    asyncThunk(5)
    // @ts-expect-error
    asyncThunk()
  }

  // two arguments, first specified as unknown: asyncThunk has required unknown argument
  {
    const asyncThunk = createAsyncThunk('test', (arg: unknown, thunkApi) => 0)
    expectType<IsUnknown<Parameters<typeof asyncThunk>[0], true, false>>(true)
    asyncThunk(5)
    // @ts-expect-error
    asyncThunk()
  }

  // two arguments, first specified as number: asyncThunk has required number argument
  {
    const asyncThunk = createAsyncThunk('test', (arg: number, thunkApi) => 0)
    expectType<(arg: number) => any>(asyncThunk)
    asyncThunk(5)
    // @ts-expect-error
    asyncThunk()
  }
}

{
  // createAsyncThunk without generics
  const thunk = createAsyncThunk('test', () => {
    return 'ret' as const
  })
  expectType<AsyncThunk<'ret', void, {}>>(thunk)
}

{
  // createAsyncThunk without generics, accessing `api` does not break return type
  const thunk = createAsyncThunk('test', (_: void, api) => {
    console.log(api)
    return 'ret' as const
  })
  expectType<AsyncThunk<'ret', void, AsyncThunkConfig>>(thunk)
}

{
  type Funky = { somethingElse: 'Funky!' }
  function funkySerializeError(err: any): Funky {
    return { somethingElse: 'Funky!' }
  }

  // has to stay on one line or type tests fail in older TS versions
  // prettier-ignore
  // @ts-expect-error
  const shouldFail = createAsyncThunk('without generics', () => {}, { serializeError: funkySerializeError })

  const shouldWork = createAsyncThunk<
    any,
    void,
    { serializedErrorType: Funky }
  >('with generics', () => {}, {
    serializeError: funkySerializeError,
  })

  if (shouldWork.rejected.match(anyAction)) {
    expectType<Funky>(anyAction.error)
  }
}

/**
 * `idGenerator` option takes no arguments, and returns a string
 */
{
  const returnsNumWithArgs = (foo: any) => 100
  // has to stay on one line or type tests fail in older TS versions
  // prettier-ignore
  // @ts-expect-error
  const shouldFailNumWithArgs = createAsyncThunk('foo', () => {}, { idGenerator: returnsNumWithArgs })

  const returnsNumWithoutArgs = () => 100
  // prettier-ignore
  // @ts-expect-error
  const shouldFailNumWithoutArgs = createAsyncThunk('foo', () => {}, { idGenerator: returnsNumWithoutArgs })

  const returnsStrWithArgs = (foo: any) => 'foo'
  // prettier-ignore
  // @ts-expect-error
  const shouldFailStrArgs = createAsyncThunk('foo', () => {}, { idGenerator: returnsStrWithArgs })

  const returnsStrWithoutArgs = () => 'foo'
  const shouldSucceed = createAsyncThunk('foo', () => {}, {
    idGenerator: returnsStrWithoutArgs,
  })
}

// meta return values
{
  // return values
  createAsyncThunk<'ret', void, {}>('test', (_, api) => 'ret' as const)
  createAsyncThunk<'ret', void, { fulfilledMeta: string }>('test', (_, api) =>
    api.fulfillWithValue('ret' as const, '')
  )
  createAsyncThunk<'ret', void, { fulfilledMeta: string }>(
    'test',
    // @ts-expect-error has to be a fulfilledWithValue call
    (_, api) => 'ret' as const
  )
  createAsyncThunk<'ret', void, { fulfilledMeta: string }>(
    'test', // @ts-expect-error should only allow returning with 'test'
    (_, api) => api.fulfillWithValue(5, '')
  )

  // reject values
  createAsyncThunk<'ret', void, { rejectValue: string }>('test', (_, api) =>
    api.rejectWithValue('ret')
  )
  createAsyncThunk<'ret', void, { rejectValue: string; rejectedMeta: number }>(
    'test',
    (_, api) => api.rejectWithValue('ret', 5)
  )
  createAsyncThunk<'ret', void, { rejectValue: string; rejectedMeta: number }>(
    'test',
    (_, api) => api.rejectWithValue('ret', 5)
  )
  createAsyncThunk<'ret', void, { rejectValue: string; rejectedMeta: number }>(
    'test',
    // @ts-expect-error wrong rejectedMeta type
    (_, api) => api.rejectWithValue('ret', '')
  )
  createAsyncThunk<'ret', void, { rejectValue: string; rejectedMeta: number }>(
    'test',
    // @ts-expect-error wrong rejectValue type
    (_, api) => api.rejectWithValue(5, '')
  )
}<|MERGE_RESOLUTION|>--- conflicted
+++ resolved
@@ -1,23 +1,9 @@
 /* eslint-disable no-lone-blocks */
-import type {
-  AnyAction,
-  SerializedError} from '@reduxjs/toolkit';
-import {
-  createAsyncThunk,
-  createReducer,
-<<<<<<< HEAD
-  AnyAction,
-  unwrapResult,
-  SerializedError,
-  AsyncThunkConfig,
-  AsyncThunk,
-=======
-  unwrapResult
->>>>>>> 6ee0ff57
-} from '@reduxjs/toolkit'
+import type { AnyAction, SerializedError, AsyncThunk } from '@reduxjs/toolkit'
+import { createAsyncThunk, createReducer, unwrapResult } from '@reduxjs/toolkit'
 import type { ThunkDispatch } from 'redux-thunk'
 
-import type { AxiosError } from 'axios';
+import type { AxiosError } from 'axios'
 import apiRequest from 'axios'
 import type { IsAny, IsUnknown } from '@internal/tsHelpers'
 import { expectType } from './helpers'
@@ -395,7 +381,7 @@
     console.log(api)
     return 'ret' as const
   })
-  expectType<AsyncThunk<'ret', void, AsyncThunkConfig>>(thunk)
+  expectType<AsyncThunk<'ret', void, {}>>(thunk)
 }
 
 {
